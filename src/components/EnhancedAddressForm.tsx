--- conflicted
+++ resolved
@@ -68,7 +68,7 @@
   const autocompleteRef = useRef<any>(null);
   const searchInputRef = useRef<HTMLInputElement>(null);
 
-<<<<<<< HEAD
+
   // Update address when initialAddress prop changes (for autofill)
   useEffect(() => {
     if (initialAddress) {
@@ -123,8 +123,7 @@
     address.fullAddress,
   ]);
 
-=======
->>>>>>> e1ca6a95
+
   // Load Google Maps API
   useEffect(() => {
     if (window.google && window.google.maps) {
