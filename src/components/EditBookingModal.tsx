import React, { useState } from "react";
import { Button } from "@/components/ui/button";
import { Input } from "@/components/ui/input";
import { Label } from "@/components/ui/label";
import { Textarea } from "@/components/ui/textarea";
import { Tabs, TabsContent, TabsList, TabsTrigger } from "@/components/ui/tabs";
import {
  Dialog,
  DialogContent,
  DialogDescription,
  DialogFooter,
  DialogHeader,
  DialogTitle,
} from "@/components/ui/dialog";
import {
  Calendar,
  Clock,
  MapPin,
  FileText,
  ShoppingCart,
  Plus,
} from "lucide-react";
import ServiceEditor from "./ServiceEditor";

interface EditBookingModalProps {
  isOpen: boolean;
  onClose: () => void;
  booking: any;
  onSave: (updatedBooking: any) => void;
  mode?: "edit" | "add-services";
}

const EditBookingModal: React.FC<EditBookingModalProps> = ({
  isOpen,
  onClose,
  booking,
  onSave,
  mode = "edit",
}) => {
  const [formData, setFormData] = useState({
    scheduled_date:
      booking?.scheduled_date || booking?.pickupDate
        ? new Date(booking.scheduled_date || booking.pickupDate)
            .toISOString()
            .split("T")[0]
        : "",
    scheduled_time: booking?.scheduled_time || booking?.pickupTime || "",
    address:
      typeof booking?.address === "object" && booking?.address !== null
        ? booking.address.fullAddress ||
          [
            booking.address.flatNo,
            booking.address.street,
            booking.address.landmark,
            booking.address.village,
            booking.address.city,
            booking.address.pincode,
          ]
            .filter(Boolean)
            .join(", ") ||
          "Address not provided"
        : booking?.address || "",
    additional_details: booking?.additional_details || "",
  });

  const [selectedServices, setSelectedServices] = useState<string[]>(() => {
    if (booking?.services && Array.isArray(booking.services)) {
      return booking.services
        .map((service: any) =>
          typeof service === "object" ? service.name || "" : service,
        )
        .filter(Boolean);
    }
    if (booking?.service) {
      const service = booking.service;
      return [
        typeof service === "object" ? service.name || "" : service,
      ].filter(Boolean);
    }
    return [];
  });

  // Calculate initial total price from services, not final amount
  const [totalPrice, setTotalPrice] = useState(() => {
    const servicesPrice = booking?.total_price || booking?.totalAmount || 0;
    // Subtract delivery charge if it was included in the total
    const deliveryCharge = 50;
    const finalAmount = booking?.final_amount || booking?.totalAmount || 0;
    if (
      finalAmount > servicesPrice &&
      finalAmount - servicesPrice === deliveryCharge
    ) {
      return servicesPrice;
    }
    return servicesPrice || 0;
  });
  const [isLoading, setIsLoading] = useState(false);
  const [activeTab, setActiveTab] = useState("details");

  const handleSave = async () => {
    setIsLoading(true);

    try {
      // Calculate delivery charge if needed
      const deliveryCharge = 0; // No delivery charge for updates
      const finalAmount = totalPrice;

      const updatedBooking = {
        ...booking,
        scheduled_date: formData.scheduled_date,
        pickupDate: formData.scheduled_date, // Also update pickupDate
        scheduled_time: formData.scheduled_time,
        pickupTime: formData.scheduled_time, // Also update pickupTime
        address: formData.address,
        additional_details: formData.additional_details,
        services: selectedServices.map((service) => ({
          name: typeof service === "string" ? service : service.name || service,
          quantity: 1,
          price: Math.round(totalPrice / selectedServices.length),
        })),
        service:
          selectedServices.length === 1
            ? typeof selectedServices[0] === "string"
              ? selectedServices[0]
              : selectedServices[0].name
            : selectedServices
                .map((s) => (typeof s === "string" ? s : s.name))
                .join(", "),
        totalAmount: totalPrice,
        total_price: totalPrice,
        final_amount: finalAmount,
        updated_at: new Date().toISOString(),
        updatedAt: new Date().toISOString(),
      };

      console.log("Saving updated booking:", updatedBooking);
      await onSave(updatedBooking);
    } catch (error) {
      console.error("Error updating booking:", error);
    } finally {
      setIsLoading(false);
    }
  };

  const handleInputChange = (field: string, value: string) => {
    setFormData((prev) => ({
      ...prev,
      [field]: value,
    }));
  };

  if (!booking) return null;

  return (
    <Dialog open={isOpen} onOpenChange={onClose}>
      <DialogContent className="sm:max-w-2xl w-[95vw] max-w-[95vw] max-h-[90vh] overflow-y-auto rounded-2xl overflow-x-hidden">
        <DialogHeader>
          <DialogTitle className="flex items-center gap-2">
            {mode === "add-services" ? (
              <>
                <Plus className="w-5 h-5 text-blue-600" />
                Add Services
              </>
            ) : (
              <>
                <Calendar className="w-5 h-5 text-blue-600" />
                Edit Booking
              </>
            )}
          </DialogTitle>
          <DialogDescription>
            {mode === "add-services"
              ? "Add more services to your existing booking. The total amount will be updated."
              : "Update your booking details below. Changes will be saved immediately."}
          </DialogDescription>
        </DialogHeader>

        <Tabs value={activeTab} onValueChange={setActiveTab} className="w-full">
          <TabsList className="grid w-full grid-cols-2 h-auto">
            <TabsTrigger
              value="details"
              className="flex items-center gap-1 sm:gap-2 p-2 text-xs sm:text-sm"
            >
              <Calendar className="w-3 h-3 sm:w-4 sm:h-4" />
              <span className="hidden sm:inline">Booking Details</span>
              <span className="sm:hidden">Details</span>
            </TabsTrigger>
            <TabsTrigger
              value="services"
              className="flex items-center gap-1 sm:gap-2 p-2 text-xs sm:text-sm"
            >
              <ShoppingCart className="w-3 h-3 sm:w-4 sm:h-4" />
              <span className="hidden sm:inline">Services</span>
              <span className="sm:hidden">Services</span>
            </TabsTrigger>
          </TabsList>

          <TabsContent
            value="details"
            className="space-y-4 mt-4 max-w-full overflow-hidden"
          >
            {/* Current Services Summary */}
            <div className="bg-blue-50 p-3 rounded-lg">
              <p className="text-sm font-medium text-blue-900 mb-2">
                Selected Services
              </p>
              <div className="space-y-1 max-w-full overflow-hidden">
                {selectedServices.map((service, index) => (
                  <p key={index} className="text-blue-800 text-sm break-words">
                    •{" "}
                    {typeof service === "object"
                      ? service.name || JSON.stringify(service)
                      : service}
                  </p>
                ))}
                {selectedServices.length === 0 && (
                  <p className="text-blue-700 text-sm italic">
                    No services selected
                  </p>
                )}
              </div>
<<<<<<< HEAD
              <div className="mt-2 space-y-1">
                <div className="flex justify-between text-xs">
                  <span>Services Total:</span>
                  <span>₹{totalPrice || 0}</span>
                </div>
                <div className="flex justify-between text-xs">
                  <span>Delivery Charge:</span>
                  <span>₹50</span>
                </div>
                <hr className="border-blue-300" />
                <div className="flex justify-between font-semibold">
                  <span>Total Amount:</span>
                  <span>₹{(totalPrice || 0) + 50}</span>
                </div>
              </div>
=======
              <p className="text-blue-900 font-semibold mt-2">
                Total: ₹{totalPrice + 5} (includes ₹5 delivery)
              </p>
>>>>>>> e1ca6a95
            </div>

            {/* Date */}
            <div className="space-y-2">
              <Label htmlFor="date" className="flex items-center gap-2">
                <Calendar className="w-4 h-4" />
                Date
              </Label>
              <Input
                id="date"
                type="date"
                value={formData.scheduled_date}
                onChange={(e) =>
                  handleInputChange("scheduled_date", e.target.value)
                }
                className="rounded-xl"
              />
            </div>

            {/* Time */}
            <div className="space-y-2">
              <Label htmlFor="time" className="flex items-center gap-2">
                <Clock className="w-4 h-4" />
                Time
              </Label>
              <Input
                id="time"
                type="time"
                value={formData.scheduled_time}
                onChange={(e) =>
                  handleInputChange("scheduled_time", e.target.value)
                }
                className="rounded-xl"
              />
            </div>

            {/* Address */}
            <div className="space-y-2">
              <Label htmlFor="address" className="flex items-center gap-2">
                <MapPin className="w-4 h-4" />
                Address
              </Label>
              <Textarea
                id="address"
                value={formData.address}
                onChange={(e) => handleInputChange("address", e.target.value)}
                placeholder="Enter your service address"
                rows={3}
                className="rounded-xl"
              />
            </div>

            {/* Additional Details */}
            <div className="space-y-2">
              <Label htmlFor="details" className="flex items-center gap-2">
                <FileText className="w-4 h-4" />
                Additional Details
              </Label>
              <Textarea
                id="details"
                value={formData.additional_details}
                onChange={(e) =>
                  handleInputChange("additional_details", e.target.value)
                }
                placeholder="Any special instructions or requirements"
                rows={3}
                className="rounded-xl"
              />
            </div>
          </TabsContent>

          <TabsContent
            value="services"
            className="mt-4 max-w-full overflow-hidden"
          >
            <ServiceEditor
              selectedServices={selectedServices}
              onServicesChange={setSelectedServices}
              onPriceChange={setTotalPrice}
              mode={mode}
            />
          </TabsContent>
        </Tabs>

        <DialogFooter className="flex flex-col-reverse sm:flex-row gap-2 sm:gap-0">
          <Button
            variant="outline"
            onClick={onClose}
            className="rounded-xl w-full sm:w-auto"
            disabled={isLoading}
          >
            Cancel
          </Button>
          <Button
            onClick={handleSave}
            disabled={isLoading}
            className="bg-blue-600 hover:bg-blue-700 rounded-xl w-full sm:w-auto"
          >
            {isLoading ? "Saving..." : "Save Changes"}
          </Button>
        </DialogFooter>
      </DialogContent>
    </Dialog>
  );
};

export default EditBookingModal;<|MERGE_RESOLUTION|>--- conflicted
+++ resolved
@@ -219,7 +219,7 @@
                   </p>
                 )}
               </div>
-<<<<<<< HEAD
+
               <div className="mt-2 space-y-1">
                 <div className="flex justify-between text-xs">
                   <span>Services Total:</span>
@@ -235,11 +235,8 @@
                   <span>₹{(totalPrice || 0) + 50}</span>
                 </div>
               </div>
-=======
-              <p className="text-blue-900 font-semibold mt-2">
-                Total: ₹{totalPrice + 5} (includes ₹5 delivery)
-              </p>
->>>>>>> e1ca6a95
+              
+
             </div>
 
             {/* Date */}
